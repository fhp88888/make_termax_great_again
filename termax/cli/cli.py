--- conflicted
+++ resolved
@@ -182,24 +182,15 @@
 
     if config_dict['general']['show_command'] == "True":
         console.log(f"Generated command: {command}")
-<<<<<<< HEAD
     
     def execute_command(command):
-=======
-
-    if config_dict['general']['auto_execute'] == "True" or qa_confirm():
->>>>>>> f5203cf7
         try:
             subprocess.run(command, shell=True, text=True)
         except KeyboardInterrupt:
             pass
         finally:
             # add the query to the memory, eviction with the max size of 2000.
-<<<<<<< HEAD
             if memory.count() > int(config_dict['general']['storage_size']): 
-=======
-            if memory.count() > int(config_dict['database']['storage_size']):
->>>>>>> f5203cf7
                 memory.delete()
 
             if command != '':
