--- conflicted
+++ resolved
@@ -7,11 +7,7 @@
 from termax.utils.const import *
 from termax.prompt import Prompt
 from termax.utils import Config, CONFIG_PATH
-<<<<<<< HEAD
-from termax.agent import OpenAIModel, GeminiModel, ClaudeModel, QianFanModel
-=======
-from termax.agent import OpenAIModel, GeminiModel, ClaudeModel, MistralModel, QianWenModel
->>>>>>> a9d82755
+from termax.agent import OpenAIModel, GeminiModel, ClaudeModel, QianFanModel， MistralModel, QianWenModel
 
 
 class DefaultCommandGroup(click.Group):
@@ -145,7 +141,6 @@
             },
             prompt=Prompt().nl2commands()
         )
-<<<<<<< HEAD
     elif platform == CONFIG_SEC_QIANFAN:
         model = QianFanModel(
             api_key=config_dict['qianfan']['api_key'], secret_key=config_dict['qianfan']['secret_key'],
@@ -154,7 +149,6 @@
                 'temperature': config_dict['qianfan']['temperature'],
                 'top_p': config_dict['qianfan']['top_p'],
                 'max_output_tokens': config_dict['qianfan']['max_output_tokens']
-=======
     elif platform == CONFIG_SEC_MISTRAL:
         model = MistralModel(
             api_key=config_dict['mistral']['api_key'], version=config_dict['mistral']['model'],
@@ -174,7 +168,6 @@
                 'top_k': config_dict['qianwen']['top_k'],
                 'stop': config_dict['qianwen']['stop'],
                 'max_tokens': config_dict['qianwen']['max_tokens'] 
->>>>>>> a9d82755
             },
             prompt=Prompt().nl2commands()
         )
