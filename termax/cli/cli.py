import os
import click
import inquirer
import subprocess

import termax
from termax.utils.const import *
from termax.prompt import Prompt
from termax.utils import Config, CONFIG_PATH
<<<<<<< HEAD
from termax.agent import OpenAIModel, GeminiModel
=======
from termax.agent import OpenAIModel, GeminiModel, ClaudeModel
>>>>>>> 10148571


class DefaultCommandGroup(click.Group):
    """allow a default command for a group"""

    def command(self, *args, **kwargs):
        default_command = kwargs.pop('default_command', False)
        if default_command and not args:
            kwargs['name'] = kwargs.get('name', 'termax/t')
        decorator = super(
            DefaultCommandGroup, self).command(*args, **kwargs)

        if default_command:
            def new_decorator(f):
                cmd = decorator(f)
                self.default_command = cmd.name
                return cmd

            return new_decorator

        return decorator

    def resolve_command(self, ctx, args):
        try:
            # test if the command parses
            return super(
                DefaultCommandGroup, self).resolve_command(ctx, args)
        except click.UsageError:
            # command did not parse, assume it is the default command
            args.insert(0, self.default_command)
            return super(
                DefaultCommandGroup, self).resolve_command(ctx, args)


def build_config():
    """
    build_config: build the configuration for Termax.
    :return:
    """
    questions = [
        inquirer.List(
            "platform",
            message="What LLM (platform) are you using?",
            choices=CONFIG_LLM_LIST,
        ),
    ]

    answers = inquirer.prompt(questions)
    selected_platform = answers["platform"].lower()

    general_config = {
        "platform": selected_platform,
        "auto_execute": True,
        "show_command": False
    }

    sub_answers = None
    if selected_platform == CONFIG_SEC_OPENAI:
        sub_questions = [
            inquirer.Text(
                "api_key",
                message="What is your OpenAI API key?",
            )
        ]
        sub_answers = inquirer.prompt(sub_questions)

    default_config = {}
    platform = selected_platform
    if platform == CONFIG_SEC_OPENAI:
        default_config = {
            "model": "gpt-3.5-turbo",
            "platform": platform,
            "api_key": sub_answers["api_key"] if sub_answers else None,
            'temperature': 0.7,
            'save': False,
            'auto_execute': False
        }

    configuration = Config()
    configuration.write_platform(default_config, platform=platform)
    configuration.write_general(general_config)


@click.group(cls=DefaultCommandGroup)
@click.version_option(version=termax.__version__)
def cli():
    pass


@cli.command(default_command=True)
@click.argument('text', nargs=-1)
def generate(text):
    """
    This function will call and generate the commands from LLM
    """
    text = " ".join(text)
    config_dict = Config().read()
    # check the configuration available or not
    if not os.path.exists(CONFIG_PATH):
        click.echo("Config file not found. Running config setup...")
        build_config()

    platform = config_dict['general']['platform']
    if platform == CONFIG_SEC_OPENAI:
        model = OpenAIModel(
            api_key=config_dict['openai']['api_key'], version=config_dict['openai']['model'],
            temperature=float(config_dict['openai']['temperature']),
            prompt=Prompt().nl2commands()
        )
    elif platform == CONFIG_SEC_GEMINI:
        model = GeminiModel(
            api_key=config_dict['gemini']['api_key'], version=config_dict['gemini']['model'],
            generation_config={
                'stop_sequences': config_dict['gemini']['stop_sequences'],
                'temperature': config_dict['gemini']['temperature'],
                'top_p': config_dict['gemini']['top_p'],
                'top_k': config_dict['gemini']['top_k'],
                'candidate_count': config_dict['gemini']['candidate_count'],
                'max_output_tokens': config_dict['gemini']['max_output_tokens']
            },
            prompt=Prompt().nl2commands()
        )
    elif platform == CONFIG_SEC_CLAUDE:
        model = ClaudeModel(
            api_key=config_dict['claude']['api_key'], version=config_dict['claude']['model'],
            generation_config={
                'stop_sequences': config_dict['claude']['stop_sequences'],
                'temperature': config_dict['claude']['temperature'],
                'top_p': config_dict['claude']['top_p'],
                'top_k': config_dict['claude']['top_k'],
                'max_tokens': config_dict['claude']['max_tokens']
            },
            prompt=Prompt().nl2commands()
        )
    else:
        raise ValueError(f"Platform {platform} not supported.")

    # generate the commands from the model, and execute if auto_execute is True
    command = model.to_command(text)
    if config_dict['general']['show_command'] == "True":
        click.echo(f"Command: {command}")

    if config_dict['general']['auto_execute']:
        subprocess.run(command, shell=True, text=True)


@cli.command()
def config():
    """
    Set up the global configuration for Termax.
    """
    build_config()<|MERGE_RESOLUTION|>--- conflicted
+++ resolved
@@ -7,11 +7,7 @@
 from termax.utils.const import *
 from termax.prompt import Prompt
 from termax.utils import Config, CONFIG_PATH
-<<<<<<< HEAD
-from termax.agent import OpenAIModel, GeminiModel
-=======
 from termax.agent import OpenAIModel, GeminiModel, ClaudeModel
->>>>>>> 10148571
 
 
 class DefaultCommandGroup(click.Group):
