import os
import click
import inquirer
import subprocess

import termax
from termax.utils import Config, CONFIG_PATH
from termax.utils.const import *
from termax.prompt import Prompt
from termax.agent import OpenAIModel, GeminiModel


class DefaultCommandGroup(click.Group):
    """allow a default command for a group"""

    def command(self, *args, **kwargs):
        default_command = kwargs.pop('default_command', False)
        if default_command and not args:
            kwargs['name'] = kwargs.get('name', 'termax/t')
        decorator = super(
            DefaultCommandGroup, self).command(*args, **kwargs)

        if default_command:
            def new_decorator(f):
                cmd = decorator(f)
                self.default_command = cmd.name
                return cmd

            return new_decorator

        return decorator

    def resolve_command(self, ctx, args):
        try:
            # test if the command parses
            return super(
                DefaultCommandGroup, self).resolve_command(ctx, args)
        except click.UsageError:
            # command did not parse, assume it is the default command
            args.insert(0, self.default_command)
            return super(
                DefaultCommandGroup, self).resolve_command(ctx, args)


def build_config():
    """
    build_config: build the configuration for Termax.
    :return:
    """
    questions = [
        inquirer.List(
            "platform",
            message="What LLM (platform) are you using?",
            choices=CONFIG_LLM_LIST,
        ),
    ]

    answers = inquirer.prompt(questions)
    selected_platform = answers["platform"].lower()

    general_config = {
        "platform": selected_platform,
        "auto_execute": True,
        "show_command": False
    }

    sub_answers = None
    if selected_platform == CONFIG_SEC_OPENAI:
        sub_questions = [
            inquirer.Text(
                "api_key",
                message="What is your OpenAI API key?",
            )
        ]
        sub_answers = inquirer.prompt(sub_questions)

    default_config = {}
    platform = selected_platform
    if platform == CONFIG_SEC_OPENAI:
        default_config = {
            "model": "gpt-3.5-turbo",
            "platform": platform,
            "api_key": sub_answers["api_key"] if sub_answers else None,
            'temperature': 0.7,
            'save': False,
            'auto_execute': False
        }

    configuration = Config()
    configuration.write_platform(default_config, platform=platform)
    configuration.write_general(general_config)


@click.group(cls=DefaultCommandGroup)
@click.version_option(version=termax.__version__)
def cli():
    pass


@cli.command(default_command=True)
@click.argument('text', nargs=-1)
def generate(text):
    """
    This function will call and generate the commands from LLM
    """
    text = " ".join(text)
    config_dict = Config().read()
    # check the configuration available or not
    if not os.path.exists(CONFIG_PATH):
        click.echo("Config file not found. Running config setup...")
        build_config()

    print("Ouput from OpenAI:")
    model = OpenAIModel(
        api_key=config_dict['openai']['api_key'], version=config_dict['openai']['model'],
        temperature=float(config_dict['openai']['temperature']),
        prompt=Prompt().nl2commands()
    )
<<<<<<< HEAD
    model.to_command(request=text)
    
    print("\n\nOuput from Gemini:")
    model = GeminiModel(
        api_key=config_dict['gemini']['api_key'], version=config_dict['gemini']['model'],
        generation_config={'stop_sequences' : config_dict['gemini']['stop_sequences'], 'temperature' : config_dict['gemini']['temperature'], 
                           'top_p' : config_dict['gemini']['top_p'], 'top_k' : config_dict['gemini']['top_k'], 
                           'candidate_count' : config_dict['gemini']['candidate_count'], 'max_output_tokens' : config_dict['gemini']['max_output_tokens']},
        prompt=Prompt().nl2commands()
    )
    model.to_command(request=text)
=======

    command = model.to_command(text)
    if config_dict['general']['show_command'] == "True":
        click.echo(f"Command: {command}")

    if config_dict['general']['auto_execute']:
        subprocess.run(command, shell=True, text=True)
>>>>>>> 501a50b9


@cli.command()
def config():
    """
    Set up the global configuration for Termax.
    """
    build_config()<|MERGE_RESOLUTION|>--- conflicted
+++ resolved
@@ -110,25 +110,20 @@
         click.echo("Config file not found. Running config setup...")
         build_config()
 
-    print("Ouput from OpenAI:")
     model = OpenAIModel(
         api_key=config_dict['openai']['api_key'], version=config_dict['openai']['model'],
         temperature=float(config_dict['openai']['temperature']),
         prompt=Prompt().nl2commands()
     )
-<<<<<<< HEAD
-    model.to_command(request=text)
+
     
-    print("\n\nOuput from Gemini:")
-    model = GeminiModel(
-        api_key=config_dict['gemini']['api_key'], version=config_dict['gemini']['model'],
-        generation_config={'stop_sequences' : config_dict['gemini']['stop_sequences'], 'temperature' : config_dict['gemini']['temperature'], 
-                           'top_p' : config_dict['gemini']['top_p'], 'top_k' : config_dict['gemini']['top_k'], 
-                           'candidate_count' : config_dict['gemini']['candidate_count'], 'max_output_tokens' : config_dict['gemini']['max_output_tokens']},
-        prompt=Prompt().nl2commands()
-    )
-    model.to_command(request=text)
-=======
+#     model = GeminiModel(
+#         api_key=config_dict['gemini']['api_key'], version=config_dict['gemini']['model'],
+#         generation_config={'stop_sequences' : config_dict['gemini']['stop_sequences'], 'temperature' : config_dict['gemini']['temperature'], 
+#                            'top_p' : config_dict['gemini']['top_p'], 'top_k' : config_dict['gemini']['top_k'], 
+#                            'candidate_count' : config_dict['gemini']['candidate_count'], 'max_output_tokens' : config_dict['gemini']['max_output_tokens']},
+#         prompt=Prompt().nl2commands()
+#     )
 
     command = model.to_command(text)
     if config_dict['general']['show_command'] == "True":
@@ -136,7 +131,6 @@
 
     if config_dict['general']['auto_execute']:
         subprocess.run(command, shell=True, text=True)
->>>>>>> 501a50b9
 
 
 @cli.command()
